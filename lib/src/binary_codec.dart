import 'dart:convert';
import 'dart:typed_data';

import 'package:buffer/buffer.dart';
import 'package:latlng/latlng.dart';

import '../postgres.dart';
import 'types.dart';

final _bool0 = Uint8List(1)..[0] = 0;
final _bool1 = Uint8List(1)..[0] = 1;
final _dashUnit = '-'.codeUnits.first;
final _hex = <String>[
  '0',
  '1',
  '2',
  '3',
  '4',
  '5',
  '6',
  '7',
  '8',
  '9',
  'a',
  'b',
  'c',
  'd',
  'e',
  'f',
];

class PostgresBinaryEncoder extends Converter<dynamic, Uint8List?> {
  final PostgreSQLDataType _dataType;

  const PostgresBinaryEncoder(this._dataType);

  @override
  Uint8List? convert(dynamic value) {
    if (value == null) {
      return null;
    }

    switch (_dataType) {
      case PostgreSQLDataType.boolean:
        {
          if (value is bool) {
            return value ? _bool1 : _bool0;
          }
          throw FormatException(
              'Invalid type for parameter value. Expected: bool Got: ${value.runtimeType}');
        }
      case PostgreSQLDataType.bigSerial:
      case PostgreSQLDataType.bigInteger:
        {
          if (value is int) {
            final bd = ByteData(8);
            bd.setInt64(0, value);
            return bd.buffer.asUint8List();
          }
          throw FormatException(
              'Invalid type for parameter value. Expected: int Got: ${value.runtimeType}');
        }
      case PostgreSQLDataType.serial:
      case PostgreSQLDataType.integer:
        {
          if (value is int) {
            final bd = ByteData(4);
            bd.setInt32(0, value);
            return bd.buffer.asUint8List();
          }
          throw FormatException(
              'Invalid type for parameter value. Expected: int Got: ${value.runtimeType}');
        }
      case PostgreSQLDataType.smallInteger:
        {
          if (value is int) {
            final bd = ByteData(2);
            bd.setInt16(0, value);
            return bd.buffer.asUint8List();
          }
          throw FormatException(
              'Invalid type for parameter value. Expected: int Got: ${value.runtimeType}');
        }
      case PostgreSQLDataType.name:
      case PostgreSQLDataType.text:
      case PostgreSQLDataType.varChar:
        {
          if (value is String) {
            return castBytes(utf8.encode(value));
          }
          throw FormatException(
              'Invalid type for parameter value. Expected: String Got: ${value.runtimeType}');
        }
      case PostgreSQLDataType.real:
        {
          if (value is double) {
            final bd = ByteData(4);
            bd.setFloat32(0, value);
            return bd.buffer.asUint8List();
          }
          throw FormatException(
              'Invalid type for parameter value. Expected: double Got: ${value.runtimeType}');
        }
      case PostgreSQLDataType.double:
        {
          if (value is double) {
            final bd = ByteData(8);
            bd.setFloat64(0, value);
            return bd.buffer.asUint8List();
          }
          throw FormatException(
              'Invalid type for parameter value. Expected: double Got: ${value.runtimeType}');
        }
      case PostgreSQLDataType.date:
        {
          if (value is DateTime) {
            final bd = ByteData(4);
            bd.setInt32(0, value.toUtc().difference(DateTime.utc(2000)).inDays);
            return bd.buffer.asUint8List();
          }
          throw FormatException(
              'Invalid type for parameter value. Expected: DateTime Got: ${value.runtimeType}');
        }

      case PostgreSQLDataType.timestampWithoutTimezone:
        {
          if (value is DateTime) {
            final bd = ByteData(8);
            final diff = value.toUtc().difference(DateTime.utc(2000));
            bd.setInt64(0, diff.inMicroseconds);
            return bd.buffer.asUint8List();
          }
          throw FormatException(
              'Invalid type for parameter value. Expected: DateTime Got: ${value.runtimeType}');
        }

      case PostgreSQLDataType.timestampWithTimezone:
        {
          if (value is DateTime) {
            final bd = ByteData(8);
            bd.setInt64(
                0, value.toUtc().difference(DateTime.utc(2000)).inMicroseconds);
            return bd.buffer.asUint8List();
          }
          throw FormatException(
              'Invalid type for parameter value. Expected: DateTime Got: ${value.runtimeType}');
        }

      case PostgreSQLDataType.jsonb:
        {
          final jsonBytes = utf8.encode(json.encode(value));
          final writer = ByteDataWriter(bufferLength: jsonBytes.length + 1);
          writer.writeUint8(1);
          writer.write(jsonBytes);
          return writer.toBytes();
        }

      case PostgreSQLDataType.json:
        return castBytes(utf8.encode(json.encode(value)));

      case PostgreSQLDataType.byteArray:
        {
          if (value is List<int>) {
            return castBytes(value);
          }
          throw FormatException(
              'Invalid type for parameter value. Expected: List<int> Got: ${value.runtimeType}');
        }

      case PostgreSQLDataType.uuid:
        {
          if (value is! String) {
            throw FormatException(
                'Invalid type for parameter value. Expected: String Got: ${value.runtimeType}');
          }

          final hexBytes = value
              .toLowerCase()
              .codeUnits
              .where((c) => c != _dashUnit)
              .toList();
          if (hexBytes.length != 32) {
            throw FormatException(
                "Invalid UUID string. There must be exactly 32 hexadecimal (0-9 and a-f) characters and any number of '-' characters.");
          }

          final byteConvert = (int charCode) {
            if (charCode >= 48 && charCode <= 57) {
              return charCode - 48;
            } else if (charCode >= 97 && charCode <= 102) {
              return charCode - 87;
            }

            throw FormatException(
                'Invalid UUID string. Contains non-hexadecimal character (0-9 and a-f).');
          };

          final outBuffer = Uint8List(16);
          for (var i = 0, j = 0; i < hexBytes.length; i += 2, j++) {
            final upperByte = byteConvert(hexBytes[i]);
            final lowerByte = byteConvert(hexBytes[i + 1]);

            outBuffer[j] = (upperByte << 4) + lowerByte;
          }
          return outBuffer;
        }
<<<<<<< HEAD

      case PostgreSQLDataType.point:
        {
          if (value is LatLng) {
            final bd = ByteData(16);
            bd.setFloat64(0, value.latitude);
            bd.setFloat64(8, value.longitude);
            return bd.buffer.asUint8List();
          }
          throw FormatException(
              'Invalid type for parameter value. Expected: LatLng Got: ${value.runtimeType}');
        }

      case PostgreSQLDataType.integerArray:
        {
          if (value is List<int>) {
            return writeListBytes<int>(value, 23, (_) => 4,
                (bd, offset, item) => bd.setInt32(offset, item));
          }
          throw FormatException(
              'Invalid type for parameter value. Expected: List<int> Got: ${value.runtimeType}');
        }

      case PostgreSQLDataType.textArray:
        {
          if (value is List<String>) {
            final bytesArray = value.map((v) => castBytes(utf8.encode(v)));
            return writeListBytes<Uint8List>(
                bytesArray, 25, (item) => item.length, (bd, offset, item) {
              item.forEach((i) => bd.setUint8(offset++, i));
            });
          }
          throw FormatException(
              'Invalid type for parameter value. Expected: List<String> Got: ${value.runtimeType}');
        }

      case PostgreSQLDataType.doubleArray:
        {
          if (value is List<double>) {
            return writeListBytes<double>(value, 701, (_) => 8,
                (bd, offset, item) => bd.setFloat64(offset, item));
          }
          throw FormatException(
              'Invalid type for parameter value. Expected: List<double> Got: ${value.runtimeType}');
        }

      case PostgreSQLDataType.jsonbArray:
        {
          if (value is List<Object>) {
            final bytesArray = value.map((v) {
              final jsonBytes = utf8.encode(json.encode(v));
              final writer = ByteDataWriter(bufferLength: jsonBytes.length + 1);
              writer.writeUint8(1);
              writer.write(jsonBytes);
              return writer.toBytes();
            });
            return writeListBytes<Uint8List>(
                bytesArray, 3802, (item) => item.length, (bd, offset, item) {
              item.forEach((i) => bd.setUint8(offset++, i));
            });
          }
          throw FormatException(
              'Invalid type for parameter value. Expected: List<Object> Got: ${value.runtimeType}');
        }
=======
      default:
        throw PostgreSQLException('Unsupported datatype');
>>>>>>> f4c2e482
    }
  }
}

Uint8List writeListBytes<T>(
    Iterable<T> value,
    int type,
    int Function(T item) lengthEncoder,
    void Function(ByteData bd, int offset, T item) valueEncoder) {
  final bd =
      ByteData(20 + value.fold<int>(0, (sum, item) => 4 + lengthEncoder(item)));
  bd.setInt32(0, 1); // dimension
  bd.setInt32(4, 0); // ign
  bd.setInt32(8, type); // type
  bd.setInt32(12, value.length); // size
  bd.setInt32(16, 1); // index
  var offset = 20;
  for (var i in value) {
    final len = lengthEncoder(i);
    bd.setInt32(offset, len); // value length
    valueEncoder(bd, offset + 4, i); // value
    offset += 4 + len;
  }
  return bd.buffer.asUint8List();
}

class PostgresBinaryDecoder extends Converter<Uint8List, dynamic> {
  const PostgresBinaryDecoder(this.typeCode);

  final int typeCode;

  @override
  dynamic convert(Uint8List? value) {
    if (value == null) {
      return null;
    }

    final dataType = typeMap[typeCode];

    final buffer =
        ByteData.view(value.buffer, value.offsetInBytes, value.lengthInBytes);

    switch (dataType) {
      case PostgreSQLDataType.name:
      case PostgreSQLDataType.text:
      case PostgreSQLDataType.varChar:
        return utf8.decode(value);
      case PostgreSQLDataType.boolean:
        return buffer.getInt8(0) != 0;
      case PostgreSQLDataType.smallInteger:
        return buffer.getInt16(0);
      case PostgreSQLDataType.serial:
      case PostgreSQLDataType.integer:
        return buffer.getInt32(0);
      case PostgreSQLDataType.bigSerial:
      case PostgreSQLDataType.bigInteger:
        return buffer.getInt64(0);
      case PostgreSQLDataType.real:
        return buffer.getFloat32(0);
      case PostgreSQLDataType.double:
        return buffer.getFloat64(0);
      case PostgreSQLDataType.timestampWithoutTimezone:
      case PostgreSQLDataType.timestampWithTimezone:
        return DateTime.utc(2000)
            .add(Duration(microseconds: buffer.getInt64(0)));

      case PostgreSQLDataType.date:
        return DateTime.utc(2000).add(Duration(days: buffer.getInt32(0)));

      case PostgreSQLDataType.jsonb:
        {
          // Removes version which is first character and currently always '1'
          final bytes = value.buffer
              .asUint8List(value.offsetInBytes + 1, value.lengthInBytes - 1);
          return json.decode(utf8.decode(bytes));
        }

      case PostgreSQLDataType.json:
        return json.decode(utf8.decode(value));

      case PostgreSQLDataType.byteArray:
        return value;

      case PostgreSQLDataType.uuid:
        {
          final buf = StringBuffer();
          for (var i = 0; i < buffer.lengthInBytes; i++) {
            final byteValue = buffer.getUint8(i);
            final upperByteValue = byteValue >> 4;
            final lowerByteValue = byteValue & 0x0f;

            final upperByteHex = _hex[upperByteValue];
            final lowerByteHex = _hex[lowerByteValue];
            buf.write(upperByteHex);
            buf.write(lowerByteHex);
            if (i == 3 || i == 5 || i == 7 || i == 9) {
              buf.writeCharCode(_dashUnit);
            }
          }

          return buf.toString();
        }
<<<<<<< HEAD

      case PostgreSQLDataType.point:
        return LatLng(buffer.getFloat64(0), buffer.getFloat64(8));

      case PostgreSQLDataType.integerArray:
        return readListBytes<int>(
            buffer, (offset, _) => buffer.getInt32(offset));

      case PostgreSQLDataType.textArray:
        return readListBytes<String>(buffer, (offset, length) {
          return utf8.decode(value.sublist(offset, offset + length));
        });

      case PostgreSQLDataType.doubleArray:
        return readListBytes<double>(
            buffer, (offset, _) => buffer.getFloat64(offset));

      case PostgreSQLDataType.jsonbArray:
        return readListBytes<dynamic>(buffer, (offset, length) {
          final bytes = value.sublist(offset + 1, offset + length);
          return json.decode(utf8.decode(bytes));
        });
    }

    // We'll try and decode this as a utf8 string and return that
    // for many internal types, this is valid. If it fails,
    // we just return the bytes and let the caller figure out what to
    // do with it.

    try {
      return utf8.decode(value);
    } catch (_) {
      return value;
=======
      default:
        {
          // We'll try and decode this as a utf8 string and return that
          // for many internal types, this is valid. If it fails,
          // we just return the bytes and let the caller figure out what to
          // do with it.
          try {
            return utf8.decode(value);
          } catch (_) {
            return value;
          }
        }
>>>>>>> f4c2e482
    }
  }

  List<T> readListBytes<T>(
      ByteData buffer, T Function(int offset, int length) valueDecoder) {
    final decoded = [].cast<T>();

    try {
      final size = buffer.getInt32(12);

      var offset = 20;
      for (var i = 0; i < size; i++) {
        final len = buffer.getInt32(offset);
        decoded.add(valueDecoder(offset + 4, len));
        offset += 4 + len;
      }

      return decoded;
    } on RangeError catch (_) {
      return decoded;
    }
  }

  static final Map<int, PostgreSQLDataType> typeMap = {
    16: PostgreSQLDataType.boolean,
    17: PostgreSQLDataType.byteArray,
    19: PostgreSQLDataType.name,
    20: PostgreSQLDataType.bigInteger,
    21: PostgreSQLDataType.smallInteger,
    23: PostgreSQLDataType.integer,
    25: PostgreSQLDataType.text,
    114: PostgreSQLDataType.json,
    600: PostgreSQLDataType.point,
    700: PostgreSQLDataType.real,
    701: PostgreSQLDataType.double,
    1007: PostgreSQLDataType.integerArray,
    1009: PostgreSQLDataType.textArray,
    1043: PostgreSQLDataType.varChar,
    1022: PostgreSQLDataType.doubleArray,
    1082: PostgreSQLDataType.date,
    1114: PostgreSQLDataType.timestampWithoutTimezone,
    1184: PostgreSQLDataType.timestampWithTimezone,
    2950: PostgreSQLDataType.uuid,
    3802: PostgreSQLDataType.jsonb,
    3807: PostgreSQLDataType.jsonbArray,
  };
}<|MERGE_RESOLUTION|>--- conflicted
+++ resolved
@@ -204,7 +204,6 @@
           }
           return outBuffer;
         }
-<<<<<<< HEAD
 
       case PostgreSQLDataType.point:
         {
@@ -269,10 +268,9 @@
           throw FormatException(
               'Invalid type for parameter value. Expected: List<Object> Got: ${value.runtimeType}');
         }
-=======
+        
       default:
         throw PostgreSQLException('Unsupported datatype');
->>>>>>> f4c2e482
     }
   }
 }
@@ -375,7 +373,6 @@
 
           return buf.toString();
         }
-<<<<<<< HEAD
 
       case PostgreSQLDataType.point:
         return LatLng(buffer.getFloat64(0), buffer.getFloat64(8));
@@ -398,18 +395,7 @@
           final bytes = value.sublist(offset + 1, offset + length);
           return json.decode(utf8.decode(bytes));
         });
-    }
-
-    // We'll try and decode this as a utf8 string and return that
-    // for many internal types, this is valid. If it fails,
-    // we just return the bytes and let the caller figure out what to
-    // do with it.
-
-    try {
-      return utf8.decode(value);
-    } catch (_) {
-      return value;
-=======
+    
       default:
         {
           // We'll try and decode this as a utf8 string and return that
@@ -422,7 +408,6 @@
             return value;
           }
         }
->>>>>>> f4c2e482
     }
   }
 
